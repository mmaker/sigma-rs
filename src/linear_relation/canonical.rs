use std::collections::HashMap;
use std::iter;
use std::marker::PhantomData;

use ff::Field;
use group::prime::PrimeGroup;

use super::{GroupMap, GroupVar, LinearCombination, LinearRelation, ScalarTerm, ScalarVar};
use crate::errors::{Error, InvalidInstance};

/// A normalized form of the [`LinearRelation`], which is used for serialization into the transcript.
///
/// This struct represents a normalized form of a linear relation where each
/// constraint is of the form: image_i = Σ (scalar_j * group_element_k)
/// without weights or extra scalars.
#[derive(Clone, Debug, Default)]
pub struct CanonicalLinearRelation<G: PrimeGroup> {
    /// The image group elements (left-hand side of equations)
    pub image: Vec<G>,
    /// The constraints, where each constraint is a vector of (scalar_var, group_var) pairs
    /// representing the right-hand side of the equation
    pub linear_combinations: Vec<Vec<(ScalarVar<G>, GroupVar<G>)>>,
    /// The group elements map
    pub group_elements: GroupMap<G>,
    /// Number of scalar variables
    pub num_scalars: usize,
}

type GroupExpr<G> = Vec<(<G as group::Group>::Scalar, GroupVar<G>)>;

impl<G: PrimeGroup> CanonicalLinearRelation<G> {
    /// Create a new empty canonical linear relation
    pub fn new() -> Self {
        Self {
            image: Vec::new(),
            linear_combinations: Vec::new(),
            group_elements: GroupMap::default(),
            num_scalars: 0,
        }
    }

    /// Get or create a GroupVar for a weighted group element, with deduplication
    fn get_or_create_weighted_group_var(
        &mut self,
        group_var: GroupVar<G>,
        weight: &G::Scalar,
        original_group_elements: &GroupMap<G>,
        weighted_group_cache: &mut HashMap<GroupVar<G>, GroupExpr<G>>,
    ) -> Result<GroupVar<G>, InvalidInstance> {
        // Check if we already have this (weight, group_var) combination
        let entry = weighted_group_cache.entry(group_var).or_default();

        // Find if we already have this weight for this group_var
        if let Some((_, existing_var)) = entry.iter().find(|(w, _)| w == weight) {
            return Ok(*existing_var);
        }

        // Create new weighted group element
        let original_group_val = original_group_elements.get(group_var)?;
        let weighted_group = original_group_val * weight;

        // Add to our group elements with new index (length)
        let new_var = self.group_elements.push(weighted_group);

        // Cache the mapping for this group_var and weight
        entry.push((*weight, new_var));

        Ok(new_var)
    }

    /// Process a single constraint equation and add it to the canonical relation
    fn process_constraint(
        &mut self,
        &image_var: &GroupVar<G>,
        equation: &LinearCombination<G>,
        original_relation: &LinearRelation<G>,
        weighted_group_cache: &mut HashMap<GroupVar<G>, GroupExpr<G>>,
    ) -> Result<(), InvalidInstance> {
        let mut rhs_terms = Vec::new();

        // Collect RHS terms that have scalar variables and apply weights
        for weighted_term in equation.terms() {
            if let ScalarTerm::Var(scalar_var) = weighted_term.term.scalar {
                let group_var = weighted_term.term.elem;
                let weight = &weighted_term.weight;

                if weight.is_zero().into() {
                    continue; // Skip zero weights
                }

                let canonical_group_var = self.get_or_create_weighted_group_var(
                    group_var,
                    weight,
                    &original_relation.linear_map.group_elements,
                    weighted_group_cache,
                )?;

                rhs_terms.push((scalar_var, canonical_group_var));
            }
        }

        // Compute the canonical image by subtracting constant terms from the original image
        let mut canonical_image = original_relation.linear_map.group_elements.get(image_var)?;
        for weighted_term in equation.terms() {
            if let ScalarTerm::Unit = weighted_term.term.scalar {
                let group_val = original_relation
                    .linear_map
                    .group_elements
                    .get(weighted_term.term.elem)?;
                canonical_image -= group_val * weighted_term.weight;
            }
        }

        // Only include constraints that are non-trivial (not zero constraints)
        self.image.push(canonical_image);
        self.linear_combinations.push(rhs_terms);

        Ok(())
    }

    /// Serialize the linear relation to bytes.
    ///
    /// The output format is:
    /// - [Ne: u32] number of equations
    /// - Ne × equations:
    ///   - [lhs_index: u32] output group element index
    ///   - [Nt: u32] number of terms
    ///   - Nt × [scalar_index: u32, group_index: u32] term entries
    /// - Followed by all group elements in serialized form
    pub fn label(&self) -> Vec<u8> {
        let mut out = Vec::new();

        // Replicate the original LinearRelationReprBuilder ordering behavior
        let mut group_repr_mapping: HashMap<Box<[u8]>, u32> = HashMap::new();
        let mut group_elements_ordered = Vec::new();

        // Helper function to get or create index for a group element representation
        let mut repr_index = |elem_repr: G::Repr| -> u32 {
            if let Some(&index) = group_repr_mapping.get(elem_repr.as_ref()) {
                return index;
            }

            let new_index = group_elements_ordered.len() as u32;
            group_elements_ordered.push(elem_repr);
            group_repr_mapping.insert(elem_repr.as_ref().into(), new_index);
            new_index
        };

        // Build constraint data in the same order as original
        let mut constraint_data = Vec::new();

        for (image_elem, constraint_terms) in iter::zip(&self.image, &self.linear_combinations) {
            // First, add the left-hand side (image) element
            let lhs_index = repr_index(image_elem.to_bytes());

            // Build the RHS terms
            let mut rhs_terms = Vec::new();
            for (scalar_var, group_var) in constraint_terms {
                let group_elem = self
                    .group_elements
                    .get(*group_var)
                    .expect("Group element not found");
                let group_index = repr_index(group_elem.to_bytes());
                rhs_terms.push((scalar_var.0 as u32, group_index));
            }

            constraint_data.push((lhs_index, rhs_terms));
        }

        // 1. Number of equations
        let ne = constraint_data.len();
        out.extend_from_slice(&(ne as u32).to_le_bytes());

        // 2. Encode each equation
        for (lhs_index, rhs_terms) in constraint_data {
            // a. Output point index (LHS)
            out.extend_from_slice(&lhs_index.to_le_bytes());

            // b. Number of terms in the RHS linear combination
            out.extend_from_slice(&(rhs_terms.len() as u32).to_le_bytes());

            // c. Each term: scalar index and point index
            for (scalar_index, group_index) in rhs_terms {
                out.extend_from_slice(&scalar_index.to_le_bytes());
                out.extend_from_slice(&group_index.to_le_bytes());
            }
        }

        // Dump the group elements in the order they were first encountered
        for elem_repr in group_elements_ordered {
            out.extend_from_slice(elem_repr.as_ref());
        }

        out
    }

    /// Parse a canonical linear relation from its label representation
    pub fn from_label(data: &[u8]) -> Result<Self, Error> {
        use crate::errors::InvalidInstance;
        use crate::serialization::group_elt_serialized_len;

        let mut offset = 0;

        // Read number of equations (4 bytes, little endian)
        if data.len() < 4 {
            return Err(InvalidInstance::new("Invalid label: too short for equation count").into());
        }
        let num_equations = u32::from_le_bytes([data[0], data[1], data[2], data[3]]) as usize;
        offset += 4;

        // Parse constraints and collect unique group element indices
        let mut constraint_data = Vec::new();
        let mut max_scalar_index = 0u32;
        let mut max_group_index = 0u32;

        for _ in 0..num_equations {
            // Read LHS index (4 bytes)
            if offset + 4 > data.len() {
                return Err(InvalidInstance::new("Invalid label: truncated LHS index").into());
            }
            let lhs_index = u32::from_le_bytes([
                data[offset],
                data[offset + 1],
                data[offset + 2],
                data[offset + 3],
            ]);
            offset += 4;
            max_group_index = max_group_index.max(lhs_index);

            // Read number of RHS terms (4 bytes)
            if offset + 4 > data.len() {
                return Err(InvalidInstance::new("Invalid label: truncated RHS count").into());
            }
            let num_rhs_terms = u32::from_le_bytes([
                data[offset],
                data[offset + 1],
                data[offset + 2],
                data[offset + 3],
            ]) as usize;
            offset += 4;

            // Read RHS terms
            let mut rhs_terms = Vec::new();
            for _ in 0..num_rhs_terms {
                // Read scalar index (4 bytes)
                if offset + 4 > data.len() {
                    return Err(
                        InvalidInstance::new("Invalid label: truncated scalar index").into(),
                    );
                }
                let scalar_index = u32::from_le_bytes([
                    data[offset],
                    data[offset + 1],
                    data[offset + 2],
                    data[offset + 3],
                ]);
                offset += 4;
                max_scalar_index = max_scalar_index.max(scalar_index);

                // Read group index (4 bytes)
                if offset + 4 > data.len() {
                    return Err(InvalidInstance::new("Invalid label: truncated group index").into());
                }
                let group_index = u32::from_le_bytes([
                    data[offset],
                    data[offset + 1],
                    data[offset + 2],
                    data[offset + 3],
                ]);
                offset += 4;
                max_group_index = max_group_index.max(group_index);

                rhs_terms.push((scalar_index, group_index));
            }

            constraint_data.push((lhs_index, rhs_terms));
        }

        // Calculate expected number of group elements
        let num_group_elements = (max_group_index + 1) as usize;
        let group_element_size = group_elt_serialized_len::<G>();
        let expected_remaining = num_group_elements * group_element_size;

        if data.len() - offset != expected_remaining {
            return Err(InvalidInstance::new(format!(
                "Invalid label: expected {} bytes for {} group elements, got {}",
                expected_remaining,
                num_group_elements,
                data.len() - offset
            ))
            .into());
        }

        // Parse group elements
        let mut group_elements_ordered = Vec::new();
        for i in 0..num_group_elements {
            let start = offset + i * group_element_size;
            let end = start + group_element_size;
            let elem_bytes = &data[start..end];

            let mut repr = G::Repr::default();
            repr.as_mut().copy_from_slice(elem_bytes);

            let elem = Option::<G>::from(G::from_bytes(&repr)).ok_or_else(|| {
                Error::from(InvalidInstance::new(format!(
                    "Invalid group element at index {i}"
                )))
            })?;

            group_elements_ordered.push(elem);
        }

        // Build the canonical relation
        let mut canonical = Self::new();
        canonical.num_scalars = (max_scalar_index + 1) as usize;

        // Add all group elements to the map
        let mut group_var_map = Vec::new();
        for elem in &group_elements_ordered {
            let var = canonical.group_elements.push(*elem);
            group_var_map.push(var);
        }

        // Build constraints
        for (lhs_index, rhs_terms) in constraint_data {
            // Add image element
            canonical
                .image
                .push(group_elements_ordered[lhs_index as usize]);

            // Build linear combination
            let mut linear_combination = Vec::new();
            for (scalar_index, group_index) in rhs_terms {
                let scalar_var = ScalarVar(scalar_index as usize, PhantomData);
                let group_var = group_var_map[group_index as usize];
                linear_combination.push((scalar_var, group_var));
            }
            canonical.linear_combinations.push(linear_combination);
        }

        Ok(canonical)
    }
}

impl<G: PrimeGroup> TryFrom<&LinearRelation<G>> for CanonicalLinearRelation<G> {
    type Error = InvalidInstance;

    fn try_from(relation: &LinearRelation<G>) -> Result<Self, Self::Error> {
        if relation.image.len() != relation.linear_map.linear_combinations.len() {
            return Err(InvalidInstance::new(
                "Equations and image elements must match",
            ));
        }

        let mut canonical = CanonicalLinearRelation::new();
        canonical.num_scalars = relation.linear_map.num_scalars;

        // Cache for deduplicating weighted group elements
        let mut weighted_group_cache = HashMap::new();

        // Process each constraint using the modular helper method
        for (lhs, rhs) in iter::zip(&relation.image, &relation.linear_map.linear_combinations) {
<<<<<<< HEAD
=======

            let lhs_value = relation
                .linear_map
                .group_elements
                .get(*lhs)
                .map_err(|_| InvalidInstance::new("Unassigned group variable in image"))?;

>>>>>>> d49612aa
            // If the linear combination is trivial, check it directly and skip processing.
            if rhs
                .0
                .iter()
                .all(|weighted| matches!(weighted.term.scalar, ScalarTerm::Unit))
            {
<<<<<<< HEAD
                let lhs_value = relation
                    .linear_map
                    .group_elements
                    .get(*lhs)
                    .map_err(|_| InvalidInstance::new("Unassigned group variable in image"))?;
=======
>>>>>>> d49612aa

                let rhs_value = rhs.0.iter().fold(G::identity(), |acc, weighted| {
                    acc + relation
                        .linear_map
                        .group_elements
                        .get(weighted.term.elem)
                        .unwrap_or_else(|_| {
                            panic!("Unassigned group variable in linear combination")
                        })
                        * weighted.weight
                });
                if lhs_value != rhs_value {
                    return Err(InvalidInstance::new(
                        "Trivial linear combination does not match image",
                    ));
                } else {
                    continue; // Skip processing trivial constraints
                }
            }

<<<<<<< HEAD
=======
            if lhs_value == G::identity() {
                return Err(InvalidInstance::new("Image contains identity element"));
            }

>>>>>>> d49612aa
            canonical.process_constraint(lhs, rhs, relation, &mut weighted_group_cache)?;
        }

        Ok(canonical)
    }
}<|MERGE_RESOLUTION|>--- conflicted
+++ resolved
@@ -360,31 +360,18 @@
 
         // Process each constraint using the modular helper method
         for (lhs, rhs) in iter::zip(&relation.image, &relation.linear_map.linear_combinations) {
-<<<<<<< HEAD
-=======
-
             let lhs_value = relation
                 .linear_map
                 .group_elements
                 .get(*lhs)
                 .map_err(|_| InvalidInstance::new("Unassigned group variable in image"))?;
 
->>>>>>> d49612aa
             // If the linear combination is trivial, check it directly and skip processing.
             if rhs
                 .0
                 .iter()
                 .all(|weighted| matches!(weighted.term.scalar, ScalarTerm::Unit))
             {
-<<<<<<< HEAD
-                let lhs_value = relation
-                    .linear_map
-                    .group_elements
-                    .get(*lhs)
-                    .map_err(|_| InvalidInstance::new("Unassigned group variable in image"))?;
-=======
->>>>>>> d49612aa
-
                 let rhs_value = rhs.0.iter().fold(G::identity(), |acc, weighted| {
                     acc + relation
                         .linear_map
@@ -404,13 +391,10 @@
                 }
             }
 
-<<<<<<< HEAD
-=======
             if lhs_value == G::identity() {
                 return Err(InvalidInstance::new("Image contains identity element"));
             }
 
->>>>>>> d49612aa
             canonical.process_constraint(lhs, rhs, relation, &mut weighted_group_cache)?;
         }
 
