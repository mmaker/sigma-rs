<<<<<<< HEAD
//! Implementation of a structure [`Protocol`] aimed at generalizing the [`SchnorrProof`]
//! using the compositions of the latter via AND and OR links
=======
//! Implementation of a structure [`Protocol`] aimed at generalizing the [`SchnorrProtocol`] using the compositions of the latter via AND and OR links.
>>>>>>> 5df95123
//!
//! This structure allows, for example, the construction of protocols of the form:
//! And(
//!    Or( dleq, pedersen_commitment ),
//!    Simple( discrete_logarithm ),
//!    And( pedersen_commitment_dleq, bbs_blind_commitment_computation )
//! )

use ff::{Field, PrimeField};
use group::{Group, GroupEncoding};

use crate::codec::Codec;
use crate::traits::CompactProtocol;
use crate::{
    errors::Error,
    fiat_shamir::FiatShamir,
    group_serialization::{deserialize_scalar, serialize_scalar},
    linear_relation::LinearRelation,
    schnorr_protocol::SchnorrProof,
    traits::{SigmaProtocol, SigmaProtocolSimulator},
};

/// A protocol proving knowledge of a witness for a composition of SchnorrProof's.
///
/// This implementation generalizes [`SchnorrProof`] by using AND/OR links.
///
/// # Type Parameters
/// - `G`: A cryptographic group implementing [`Group`] and [`GroupEncoding`].
#[derive(Clone)]
pub enum Protocol<G: Group + GroupEncoding> {
    Simple(SchnorrProof<G>),
    And(Vec<Protocol<G>>),
    Or(Vec<Protocol<G>>),
}

impl<G> From<SchnorrProof<G>> for Protocol<G>
where
    G: Group + GroupEncoding,
{
    fn from(value: SchnorrProof<G>) -> Self {
        Protocol::Simple(value)
    }
}

impl<G> From<LinearRelation<G>> for Protocol<G>
where
    G: Group + GroupEncoding,
{
    fn from(value: LinearRelation<G>) -> Self {
        Self::from(SchnorrProof::from(value))
    }
}

// Structure representing the Commitment type of Protocol as SigmaProtocol
#[derive(Clone)]
pub enum ProtocolCommitment<G: Group + GroupEncoding> {
    Simple(<SchnorrProof<G> as SigmaProtocol>::Commitment),
    And(Vec<ProtocolCommitment<G>>),
    Or(Vec<ProtocolCommitment<G>>),
}

// Structure representing the ProverState type of Protocol as SigmaProtocol
#[derive(Clone)]
pub enum ProtocolProverState<G: Group + GroupEncoding> {
    Simple(<SchnorrProof<G> as SigmaProtocol>::ProverState),
    And(Vec<ProtocolProverState<G>>),
    Or(
        usize,                                                 // real index
        Vec<ProtocolProverState<G>>,                           // real ProverState
        (Vec<ProtocolChallenge<G>>, Vec<ProtocolResponse<G>>), // fake transcripts
    ),
}

// Structure representing the Response type of Protocol as SigmaProtocol
#[derive(Clone)]
pub enum ProtocolResponse<G: Group + GroupEncoding> {
    Simple(<SchnorrProof<G> as SigmaProtocol>::Response),
    And(Vec<ProtocolResponse<G>>),
    Or(Vec<ProtocolChallenge<G>>, Vec<ProtocolResponse<G>>),
}

// Structure representing the Witness type of Protocol as SigmaProtocol
pub enum ProtocolWitness<G: Group + GroupEncoding> {
    Simple(<SchnorrProof<G> as SigmaProtocol>::Witness),
    And(Vec<ProtocolWitness<G>>),
    Or(usize, Vec<ProtocolWitness<G>>),
}

// Structure representing the Challenge type of Protocol as SigmaProtocol
type ProtocolChallenge<G> = <SchnorrProof<G> as SigmaProtocol>::Challenge;

impl<G: Group + GroupEncoding> SigmaProtocol for Protocol<G> {
    type Commitment = ProtocolCommitment<G>;
    type ProverState = ProtocolProverState<G>;
    type Response = ProtocolResponse<G>;
    type Witness = ProtocolWitness<G>;
    type Challenge = ProtocolChallenge<G>;

    fn prover_commit(
        &self,
        witness: &Self::Witness,
        rng: &mut (impl rand::Rng + rand::CryptoRng),
    ) -> Result<(Self::Commitment, Self::ProverState), Error> {
        match (self, witness) {
            (Protocol::Simple(p), ProtocolWitness::Simple(w)) => {
                let (c, s) = p.prover_commit(w, rng)?;
                Ok((
                    ProtocolCommitment::Simple(c),
                    ProtocolProverState::Simple(s),
                ))
            }
            (Protocol::And(ps), ProtocolWitness::And(ws)) => {
                if ps.len() != ws.len() {
                    return Err(Error::ProofSizeMismatch);
                }
                let mut commitments = Vec::with_capacity(ps.len());
                let mut prover_states = Vec::with_capacity(ps.len());

                for (p, w) in ps.iter().zip(ws.iter()) {
                    let (c, s) = p.prover_commit(w, rng)?;
                    commitments.push(c);
                    prover_states.push(s);
                }

                Ok((
                    ProtocolCommitment::And(commitments),
                    ProtocolProverState::And(prover_states),
                ))
            }
            (Protocol::Or(ps), ProtocolWitness::Or(w_index, w)) => {
                let mut commitments = Vec::with_capacity(ps.len());
                let mut fake_challenges = Vec::new();
                let mut fake_responses = Vec::new();
                let (real_commit, real_state) = ps[*w_index].prover_commit(&w[0], rng)?;
                for (i, _) in ps.iter().enumerate() {
                    if i != *w_index {
                        let (c, ch, r) = ps[i].simulate_transcript(rng);
                        commitments.push(c);
                        fake_challenges.push(ch);
                        fake_responses.push(r);
                    } else {
                        commitments.push(real_commit.clone());
                    }
                }
                Ok((
                    ProtocolCommitment::Or(commitments),
                    ProtocolProverState::Or(
                        *w_index,
                        vec![real_state],
                        (fake_challenges, fake_responses),
                    ),
                ))
            }
            _ => panic!(),
        }
    }

    fn prover_response(
        &self,
        state: Self::ProverState,
        challenge: &Self::Challenge,
    ) -> Result<Self::Response, Error> {
        match (self, state) {
            (Protocol::Simple(p), ProtocolProverState::Simple(state)) => {
                let response = p.prover_response(state, challenge)?;
                Ok(ProtocolResponse::Simple(response))
            }
            (Protocol::And(ps), ProtocolProverState::And(states)) => {
                if ps.len() != states.len() {
                    return Err(Error::ProofSizeMismatch);
                }
                let mut responses = Vec::with_capacity(ps.len());
                for (i, p) in ps.iter().enumerate() {
                    let r = p.prover_response(states[i].clone(), challenge)?;
                    responses.push(r);
                }
                Ok(ProtocolResponse::And(responses))
            }
            (
                Protocol::Or(ps),
                ProtocolProverState::Or(w_index, real_state, (f_challenges, f_responses)),
            ) => {
                let mut challenges = Vec::with_capacity(ps.len());
                let mut responses = Vec::with_capacity(ps.len());

                let mut real_challenge = *challenge;
                for ch in &f_challenges {
                    real_challenge -= ch;
                }
                let real_response =
                    ps[w_index].prover_response(real_state[0].clone(), &real_challenge)?;

                for (i, _) in ps.iter().enumerate() {
                    if i == w_index {
                        challenges.push(real_challenge);
                        responses.push(real_response.clone());
                    } else {
                        let fake_index = if i < w_index { i } else { i - 1 };
                        challenges.push(f_challenges[fake_index]);
                        responses.push(f_responses[fake_index].clone());
                    }
                }
                Ok(ProtocolResponse::Or(challenges, responses))
            }
            _ => panic!(),
        }
    }

    fn verifier(
        &self,
        commitment: &Self::Commitment,
        challenge: &Self::Challenge,
        response: &Self::Response,
    ) -> Result<(), Error> {
        match (self, commitment, response) {
            (Protocol::Simple(p), ProtocolCommitment::Simple(c), ProtocolResponse::Simple(r)) => {
                p.verifier(c, challenge, r)
            }
            (
                Protocol::And(ps),
                ProtocolCommitment::And(commitments),
                ProtocolResponse::And(responses),
            ) => {
                for (i, p) in ps.iter().enumerate() {
                    p.verifier(&commitments[i], challenge, &responses[i])?;
                }
                Ok(())
            }
            (
                Protocol::Or(ps),
                ProtocolCommitment::Or(commitments),
                ProtocolResponse::Or(challenges, responses),
            ) => {
                let mut expected_difference = *challenge;
                for (i, p) in ps.iter().enumerate() {
                    p.verifier(&commitments[i], &challenges[i], &responses[i])?;
                    expected_difference -= challenges[i];
                }
                match expected_difference.is_zero_vartime() {
                    true => Ok(()),
                    false => Err(Error::VerificationFailure),
                }
            }
            _ => panic!(),
        }
    }

    fn serialize_batchable(
        &self,
        commitment: &Self::Commitment,
        challenge: &Self::Challenge,
        response: &Self::Response,
    ) -> Result<Vec<u8>, Error> {
        match (self, commitment, response) {
            (Protocol::Simple(p), ProtocolCommitment::Simple(c), ProtocolResponse::Simple(r)) => {
                p.serialize_batchable(c, challenge, r)
            }
            (
                Protocol::And(ps),
                ProtocolCommitment::And(commitments),
                ProtocolResponse::And(responses),
            ) => {
                let mut bytes = Vec::new();
                for (i, p) in ps.iter().enumerate() {
                    bytes.extend(p.serialize_batchable(
                        &commitments[i],
                        challenge,
                        &responses[i],
                    )?);
                }
                Ok(bytes)
            }
            (
                Protocol::Or(ps),
                ProtocolCommitment::Or(commitments),
                ProtocolResponse::Or(challenges, responses),
            ) => {
                let mut bytes = Vec::new();
                for (i, p) in ps.iter().enumerate() {
                    bytes.extend(p.serialize_batchable(
                        &commitments[i],
                        &challenges[i],
                        &responses[i],
                    )?);
                    bytes.extend(&serialize_scalar::<G>(&challenges[i]))
                }
                Ok(bytes)
            }
            _ => panic!(),
        }
    }

    fn deserialize_batchable(
        &self,
        data: &[u8],
    ) -> Result<((Self::Commitment, Self::Response), usize), Error> {
        match self {
            Protocol::Simple(p) => {
                let ((c, r), size) = p.deserialize_batchable(data)?;
                Ok((
                    (ProtocolCommitment::Simple(c), ProtocolResponse::Simple(r)),
                    size,
                ))
            }
            Protocol::And(ps) => {
                let mut cursor = 0;
                let mut commitments = Vec::with_capacity(ps.len());
                let mut responses = Vec::with_capacity(ps.len());
                for p in ps {
                    let ((p_commit, p_resp), size) = p.deserialize_batchable(&data[cursor..])?;
                    cursor += size;

                    commitments.push(p_commit);
                    responses.push(p_resp);
                }
                Ok((
                    (
                        ProtocolCommitment::And(commitments),
                        ProtocolResponse::And(responses),
                    ),
                    cursor,
                ))
            }
            Protocol::Or(ps) => {
                let mut cursor = 0;
                let mut commitments = Vec::with_capacity(ps.len());
                let mut challenges = Vec::with_capacity(ps.len());
                let mut responses = Vec::with_capacity(ps.len());

                let ch_bytes_len = <<G as Group>::Scalar as PrimeField>::Repr::default()
                    .as_ref()
                    .len();

                for p in ps.iter() {
                    let ((c, r), size) = p.deserialize_batchable(&data[cursor..])?;
                    cursor += size;

                    if data.len() < cursor + ch_bytes_len {
                        return Err(Error::ProofSizeMismatch);
                    }
                    let ch_bytes = &data[cursor..cursor + ch_bytes_len];
                    let ch = deserialize_scalar::<G>(ch_bytes)?;
                    cursor += ch_bytes_len;

                    commitments.push(c);
                    responses.push(r);
                    challenges.push(ch);
                }

                Ok((
                    (
                        ProtocolCommitment::Or(commitments),
                        ProtocolResponse::Or(challenges, responses),
                    ),
                    cursor,
                ))
            }
        }
    }
}

impl<G: Group + GroupEncoding> SigmaProtocolSimulator for Protocol<G> {
    fn simulate_proof(
        &self,
        challenge: &Self::Challenge,
        rng: &mut (impl rand::Rng + rand::CryptoRng),
    ) -> (Self::Commitment, Self::Response) {
        match self {
            Protocol::Simple(p) => {
                let (c, r) = p.simulate_proof(challenge, rng);
                (ProtocolCommitment::Simple(c), ProtocolResponse::Simple(r))
            }
            Protocol::And(ps) => {
                let mut commitments = Vec::with_capacity(ps.len());
                let mut responses = Vec::with_capacity(ps.len());

                for p in ps.iter() {
                    let (c, r) = p.simulate_proof(challenge, rng);
                    commitments.push(c);
                    responses.push(r);
                }
                (
                    ProtocolCommitment::And(commitments),
                    ProtocolResponse::And(responses),
                )
            }
            Protocol::Or(ps) => {
                let mut commitments = Vec::with_capacity(ps.len());
                let mut challenges = Vec::new();
                let mut responses = Vec::with_capacity(ps.len());

                for p in ps.iter().take(ps.len() - 1) {
                    let (c, ch, r) = p.simulate_transcript(rng);
                    commitments.push(c);
                    challenges.push(ch);
                    responses.push(r);
                }
                let last_ch: <G as Group>::Scalar = challenges.iter().sum();
                let (last_c, last_r) = ps[ps.len() - 1].simulate_proof(&last_ch, rng);
                commitments.push(last_c);
                challenges.push(last_ch);
                responses.push(last_r);

                (
                    ProtocolCommitment::Or(commitments),
                    ProtocolResponse::Or(challenges, responses),
                )
            }
        }
    }

    fn simulate_transcript(
        &self,
        rng: &mut (impl rand::Rng + rand::CryptoRng),
    ) -> (Self::Commitment, Self::Challenge, Self::Response) {
        match self {
            Protocol::Simple(p) => {
                let (c, ch, r) = p.simulate_transcript(rng);
                (
                    ProtocolCommitment::Simple(c),
                    ch,
                    ProtocolResponse::Simple(r),
                )
            }
            Protocol::And(ps) => {
                let mut commitments = Vec::with_capacity(ps.len());
                let mut responses = Vec::with_capacity(ps.len());

                let (c, challenge, r) = ps[0].simulate_transcript(rng);
                commitments.push(c);
                responses.push(r);

                for p in ps.iter().skip(1) {
                    let (c, r) = p.simulate_proof(&challenge, rng);
                    commitments.push(c);
                    responses.push(r);
                }
                (
                    ProtocolCommitment::And(commitments),
                    challenge,
                    ProtocolResponse::And(responses),
                )
            }
            Protocol::Or(ps) => {
                let mut commitments = Vec::with_capacity(ps.len());
                let mut challenges = Vec::with_capacity(ps.len());
                let mut responses = Vec::with_capacity(ps.len());

                for p in ps.iter() {
                    let (c, ch, r) = p.simulate_transcript(rng);
                    commitments.push(c);
                    challenges.push(ch);
                    responses.push(r);
                }
                let challenge = challenges.iter().sum();
                (
                    ProtocolCommitment::Or(commitments),
                    challenge,
                    ProtocolResponse::Or(challenges, responses),
                )
            }
        }
    }
}

impl<G: Group + GroupEncoding> CompactProtocol for Protocol<G> {
    fn get_commitment(
        &self,
        challenge: &Self::Challenge,
        response: &Self::Response,
    ) -> Result<Self::Commitment, Error> {
        match (self, response) {
            (Protocol::Simple(p), ProtocolResponse::Simple(r)) => {
                Ok(ProtocolCommitment::Simple(p.get_commitment(challenge, r)?))
            }
            (Protocol::And(ps), ProtocolResponse::And(rs)) => {
                let mut commitments = Vec::with_capacity(ps.len());
                for (i, p) in ps.iter().enumerate() {
                    commitments.push(p.get_commitment(challenge, &rs[i])?);
                }
                Ok(ProtocolCommitment::And(commitments))
            }
            (Protocol::Or(ps), ProtocolResponse::Or(ch, rs)) => {
                let mut commitments = Vec::with_capacity(ps.len());
                for (i, p) in ps.iter().enumerate() {
                    commitments.push(p.get_commitment(&ch[i], &rs[i])?);
                }
                Ok(ProtocolCommitment::Or(commitments))
            }
            _ => panic!(),
        }
    }

    fn serialize_response(&self, response: &Self::Response) -> Result<Vec<u8>, Error> {
        match (self, response) {
            (Protocol::Simple(p), ProtocolResponse::Simple(r)) => p.serialize_response(r),
            (Protocol::And(ps), ProtocolResponse::And(responses)) => {
                let mut bytes = Vec::new();
                for (i, p) in ps.iter().enumerate() {
                    bytes.extend_from_slice(&p.serialize_response(&responses[i])?);
                }
                Ok(bytes)
            }
            (Protocol::Or(ps), ProtocolResponse::Or(challenges, responses)) => {
                let mut bytes = Vec::new();
                for (i, p) in ps.iter().enumerate() {
                    bytes.extend_from_slice(&serialize_scalar::<G>(&challenges[i]));
                    bytes.extend_from_slice(&p.serialize_response(&responses[i])?);
                }
                Ok(bytes)
            }
            _ => panic!(),
        }
    }

    fn deserialize_response(&self, data: &[u8]) -> Result<(Self::Response, usize), Error> {
        match self {
            Protocol::Simple(p) => {
                let (response, size) = p.deserialize_response(data)?;
                Ok((ProtocolResponse::Simple(response), size))
            }
            Protocol::And(ps) => {
                let mut cursor = 0;
                let mut responses = Vec::with_capacity(ps.len());
                for p in ps {
                    let (r, r_size) = p.deserialize_response(&data[cursor..])?;
                    cursor += r_size;
                    responses.push(r);
                }
                Ok((ProtocolResponse::And(responses), cursor))
            }
            Protocol::Or(ps) => {
                let challenge_size = <<G as Group>::Scalar as PrimeField>::Repr::default()
                    .as_ref()
                    .len();
                let mut cursor = 0;
                let mut challenges = Vec::with_capacity(ps.len());
                let mut responses = Vec::with_capacity(ps.len());
                for p in ps {
                    let challenge = deserialize_scalar::<G>(&data[cursor..])?;
                    cursor += challenge_size;
                    let (response, response_size) = p.deserialize_response(&data[cursor..])?;
                    cursor += response_size;
                    challenges.push(challenge);
                    responses.push(response);
                }
                Ok((ProtocolResponse::Or(challenges, responses), cursor))
            }
        }
    }

    fn serialize_compact(
        &self,
        commitment: &Self::Commitment,
        challenge: &Self::Challenge,
        response: &Self::Response,
    ) -> Result<Vec<u8>, Error> {
        match (self, commitment, response) {
            (Protocol::Simple(p), ProtocolCommitment::Simple(c), ProtocolResponse::Simple(r)) => {
                p.serialize_compact(c, challenge, r)
            }
            (Protocol::And(ps), ProtocolCommitment::And(_), ProtocolResponse::And(responses)) => {
                let mut bytes = Vec::new();
                bytes.extend(serialize_scalar::<G>(challenge));
                for (i, p) in ps.iter().enumerate() {
                    bytes.extend(p.serialize_response(&responses[i])?);
                }
                Ok(bytes)
            }
            (
                Protocol::Or(ps),
                ProtocolCommitment::Or(_),
                ProtocolResponse::Or(challenges, responses),
            ) => {
                let mut bytes = Vec::new();
                bytes.extend(serialize_scalar::<G>(challenge));
                for (i, p) in ps.iter().enumerate() {
                    bytes.extend(serialize_scalar::<G>(&challenges[i]));
                    bytes.extend(p.serialize_response(&responses[i])?);
                }
                Ok(bytes)
            }
            _ => panic!(),
        }
    }

    fn deserialize_compact(&self, data: &[u8]) -> Result<(Self::Challenge, Self::Response), Error> {
        match self {
            Protocol::Simple(p) => {
                let (challenge, response) = p.deserialize_compact(data)?;
                Ok((challenge, ProtocolResponse::Simple(response)))
            }
            Protocol::And(ps) => {
                let challenge_size = <<G as Group>::Scalar as PrimeField>::Repr::default()
                    .as_ref()
                    .len();
                let challenge = deserialize_scalar::<G>(data)?;

                let mut cursor = challenge_size;
                let mut responses = Vec::with_capacity(ps.len());
                for p in ps {
                    let (response, size) = p.deserialize_response(&data[cursor..])?;
                    cursor += size;
                    responses.push(response);
                }
                Ok((challenge, ProtocolResponse::And(responses)))
            }
            Protocol::Or(ps) => {
                let challenge_size = <<G as Group>::Scalar as PrimeField>::Repr::default()
                    .as_ref()
                    .len();
                let challenge = deserialize_scalar::<G>(data)?;

                let mut cursor = challenge_size;
                let mut challenges = Vec::with_capacity(ps.len());
                let mut responses = Vec::with_capacity(ps.len());
                for p in ps {
                    let ch = deserialize_scalar::<G>(&data[cursor..])?;
                    cursor += challenge_size;

                    let (resp, resp_size) = p.deserialize_response(&data[cursor..])?;
                    cursor += resp_size;

                    challenges.push(ch);
                    responses.push(resp);
                }
                Ok((challenge, ProtocolResponse::Or(challenges, responses)))
            }
        }
    }
}

impl<G, C> FiatShamir<C> for Protocol<G>
where
    G: Group + GroupEncoding,
    C: Codec<Challenge = ProtocolChallenge<G>>,
{
    fn absorb_commitment(&self, codec: &mut C, commitment: &Self::Commitment) {
        match (self, commitment) {
            (Protocol::Simple(p), ProtocolCommitment::Simple(c)) => p.absorb_commitment(codec, c),
            (Protocol::And(ps), ProtocolCommitment::And(cs)) => {
                for (i, p) in ps.iter().enumerate() {
                    p.absorb_commitment(codec, &cs[i]);
                }
            }
            (Protocol::Or(ps), ProtocolCommitment::Or(cs)) => {
                for (i, p) in ps.iter().enumerate() {
                    p.absorb_commitment(codec, &cs[i]);
                }
            }
            _ => panic!(),
        }
    }

    fn get_challenge(&self, codec: &mut C) -> Result<Self::Challenge, Error> {
        Ok(codec.verifier_challenge())
    }
}<|MERGE_RESOLUTION|>--- conflicted
+++ resolved
@@ -1,9 +1,5 @@
-<<<<<<< HEAD
 //! Implementation of a structure [`Protocol`] aimed at generalizing the [`SchnorrProof`]
 //! using the compositions of the latter via AND and OR links
-=======
-//! Implementation of a structure [`Protocol`] aimed at generalizing the [`SchnorrProtocol`] using the compositions of the latter via AND and OR links.
->>>>>>> 5df95123
 //!
 //! This structure allows, for example, the construction of protocols of the form:
 //! And(
