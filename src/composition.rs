--- conflicted
+++ resolved
@@ -330,16 +330,11 @@
     fn prover_commit_or(
         instances: &[ComposedRelation<G>],
         witnesses: &[ComposedWitness<G>],
-<<<<<<< HEAD
-        rng: &mut (impl rand::Rng + rand::CryptoRng),
+        rng: &mut (impl Rng + CryptoRng),
     ) -> Result<(ComposedCommitment<G>, ComposedProverState<G>), Error>
     where
         G: ConditionallySelectable,
     {
-=======
-        rng: &mut (impl Rng + CryptoRng),
-    ) -> Result<(ComposedCommitment<G>, ComposedProverState<G>), Error> {
->>>>>>> 3e7ebf43
         if instances.len() != witnesses.len() {
             return Err(Error::InvalidInstanceWitnessPair);
         }
